--- conflicted
+++ resolved
@@ -12,10 +12,5 @@
   - xgboost
   - pip
   - pip:
-<<<<<<< HEAD
-    - combo
-    - suod
-=======
       - suod
       - combo
->>>>>>> c089dfe4
