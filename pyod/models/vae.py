--- conflicted
+++ resolved
@@ -1,5 +1,5 @@
 # -*- coding: utf-8 -*-
-<<<<<<< HEAD
+
 """Variational Auto Encoder (VAE)
 and beta-VAE for Unsupervised Outlier Detection
 
@@ -13,10 +13,6 @@
         https://arxiv.org/pdf/1804.03599.pdf
 
         
-=======
-"""Variational Auto Encoder for Unsupervised Outlier Detection
->>>>>>> 6dc06bb8
-"""
 # Author: Andrij Vasylenko <andrij@liverpool.ac.uk>
 # License: BSD 2 clause
 
@@ -44,7 +40,6 @@
 
 
 class VAE(BaseDetector):
-<<<<<<< HEAD
     """ Variational auto encoder
         Encoder maps X onto a latent space Z
         Decoder samples Z from N(0,1) 
@@ -65,16 +60,6 @@
         'Understanding disentangling in beta-VAE'
         https://arxiv.org/pdf/1804.03599.pdf
         
-=======
-    """ Variational auto encoder:  (Encoder, Decoder, Loss)
-        all components of a model share weights.
-        1st we train Encoder to map X onto latent space Z
-        2nd Sample Z (Gaussian distr. Norm(0,1) )
-        to generate X' from latent Z
-        3rd Minimise Loss = ReconstructionLoss + KLLoss
-
-        Read more :cite:`kingma2013auto`.
->>>>>>> 6dc06bb8
 
         Parameters
         ----------
@@ -204,15 +189,10 @@
         self.preprocessing = preprocessing
         self.verbosity = verbosity
         self.random_state = random_state
-<<<<<<< HEAD
         self.latent_dim = latent_dim 
         self.gamma = gamma
         self.capacity = capacity
-                                                                              
-=======
-        self.latent_dim = latent_dim
-
->>>>>>> 6dc06bb8
+                                                                             
         # default values
         if self.encoder_neurons is None:
             self.encoder_neurons = [128, 64, 32]
